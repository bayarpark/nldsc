--- conflicted
+++ resolved
@@ -69,14 +69,10 @@
               , metavar="B"
               , is_flag=True
               , default=False)
-<<<<<<< HEAD
-@click.option("--display")
-=======
 @click.option("--display"
               , help="Display traceback"
               , is_flag=True
               , default=False)
->>>>>>> e63cf0b0
 @handle_exception
 def est_ld(bfile, out, ld_wind_kb, ld_wind_cm, maf_thr, std_thr, rsq_thr, extra):
     if sum(map(bool, [ld_wind_kb, ld_wind_cm])) != 1:
@@ -138,14 +134,10 @@
               , help="Path to file where to write results"
               , metavar='W'
               , default=None)
-<<<<<<< HEAD
-@click.option("--display")
-=======
 @click.option("--display"
               , help="Display traceback"
               , is_flag=True
               , default=False)
->>>>>>> e63cf0b0
 @handle_exception
 def est_h2(sumstats, ref_ld, w_ld, strategy, chisq_max, n_blocks, use_m, save_to_json):
     if ref_ld != w_ld:
